'use client'

import { useState, useEffect } from 'react'
import Image from 'next/image'
import Link from 'next/link'
import { Truck, Bus, Car } from 'lucide-react'

interface Category {
  id: string
  name: string
  slug: string
  description?: string
  image?: string
  _count?: {
    vehicles: number
  }
}

const getIconForCategory = (categorySlug: string) => {
  switch (categorySlug.toLowerCase()) {
    case 'trucks':
    case 'commercial-trucks':
      return Truck
    case 'buses':
    case 'passenger-buses':
      return Bus
    case 'vans':
    case 'delivery-vans':
    default:
      return Car
  }
}

<<<<<<< HEAD
// Remove hardcoded image mapping - use database images only
=======
// Fallback images for categories without database images
const getFallbackImageForCategory = (categorySlug: string) => {
  switch (categorySlug.toLowerCase()) {
    case 'trucks':
    case 'commercial-trucks':
      return '/images/truck2.jpg'
    case 'buses':
    case 'passenger-buses':
      return '/images/truck4.jpg'
    case 'vans':
    case 'delivery-vans':
    default:
      return '/images/truck1.jpg'
  }
}
>>>>>>> 177e4546

export default function VehicleCategories() {
  const [categories, setCategories] = useState<Category[]>([])
  const [isLoading, setIsLoading] = useState(true)

  useEffect(() => {
    const fetchCategories = async () => {
      try {
        const response = await fetch('/api/categories?includeCount=true')
        if (response.ok) {
          const data = await response.json()
          setCategories(data)
        } else {
          throw new Error('Failed to fetch categories')
        }
      } catch (error) {
        console.error('Error fetching categories:', error)
        setCategories([])
      } finally {
        setIsLoading(false)
      }
    }

    fetchCategories()
  }, [])

  return (
    <section id="categories" className="py-24 bg-background">
      <div className="max-w-8xl mx-auto px-4 sm:px-6 lg:px-8">
        <div className="text-center mb-16">
          <h2 className="text-4xl md:text-5xl font-display font-bold text-black mb-6">
            Vehicle Categories
          </h2>
          <p className="text-xl text-muted-foreground max-w-3xl mx-auto">
            Choose from our comprehensive fleet of commercial vehicles, each designed to meet specific business needs with exceptional performance.
          </p>
        </div>

        {isLoading ? (
          <div className="grid grid-cols-1 md:grid-cols-3 gap-8">
            {[1, 2, 3].map((i) => (
              <div key={i} className="animate-pulse">
                <div className="aspect-[16/10] bg-gray-200 rounded-lg mb-4" />
                <div className="space-y-2">
                  <div className="h-6 bg-gray-200 rounded w-3/4" />
                  <div className="h-4 bg-gray-200 rounded w-full" />
                </div>
              </div>
            ))}
          </div>
        ) : categories.length === 0 ? (
          <div className="text-center py-12">
            <p className="text-xl text-gray-600">No vehicle categories available.</p>
            <p className="text-gray-500 mt-2">Categories will appear here once vehicles are added.</p>
          </div>
        ) : (
          <div className="grid grid-cols-1 md:grid-cols-3 gap-8">
            {categories.map((category) => {
              const IconComponent = getIconForCategory(category.slug)
              const vehicleCount = category._count?.vehicles || 0
              
              return (
                <Link
                  key={category.id}
                  href={`/vehicles?category=${category.slug}`}
                  className="group card-hover bg-gray-900/50 border-gray-800 overflow-hidden"
                >
                  <div className="relative aspect-[16/10] overflow-hidden">
                    {category.image ? (
                      <>
                        <Image
                          src={category.image}
                          alt={category.name}
                          fill
                          className="object-cover transition-transform duration-500 group-hover:scale-110"
                        />
                        <div className="absolute inset-0 bg-gradient-to-t from-black/80 via-black/20 to-transparent" />
                      </>
                    ) : (
<<<<<<< HEAD
                      <div className="w-full h-full flex items-center justify-center bg-gray-100">
                        <div className="text-center text-gray-500">
                          <div className="text-4xl mb-2">📷</div>
                          <div className="text-sm font-medium">No Image</div>
                        </div>
                      </div>
=======
                      <>
                        <Image
                          src={getFallbackImageForCategory(category.slug)}
                          alt={category.name}
                          fill
                          className="object-cover transition-transform duration-500 group-hover:scale-110"
                        />
                        <div className="absolute inset-0 bg-gradient-to-t from-black/80 via-black/20 to-transparent" />
                      </>
>>>>>>> 177e4546
                    )}
                    
                    <div className="absolute top-4 left-4">
                      <div className="w-12 h-12 bg-accent/20 backdrop-blur-sm rounded-full flex items-center justify-center">
                        <IconComponent className="h-6 w-6 text-accent" />
                      </div>
                    </div>
                    
                    <div className="absolute bottom-4 left-4 right-4">
                      <h3 className="text-2xl font-semibold text-white mb-2 group-hover:text-gray-200 transition-colors">
                        {category.name}
                      </h3>
                      <p className="text-gray-300 text-sm mb-3">
                        {category.description || `Explore our ${category.name.toLowerCase()}`}
                      </p>
                      <div className="flex items-center justify-between">
                        <span className="text-gray-400 text-sm">
                          {vehicleCount} {vehicleCount === 1 ? 'vehicle' : 'vehicles'} available
                        </span>
                        <span className="text-gray-200 text-sm font-medium group-hover:underline">
                          View All →
                        </span>
                      </div>
                    </div>
                  </div>
                </Link>
              )
            })}
          </div>
        )}
      </div>
    </section>
  )
}<|MERGE_RESOLUTION|>--- conflicted
+++ resolved
@@ -31,9 +31,7 @@
   }
 }
 
-<<<<<<< HEAD
-// Remove hardcoded image mapping - use database images only
-=======
+
 // Fallback images for categories without database images
 const getFallbackImageForCategory = (categorySlug: string) => {
   switch (categorySlug.toLowerCase()) {
@@ -49,7 +47,7 @@
       return '/images/truck1.jpg'
   }
 }
->>>>>>> 177e4546
+
 
 export default function VehicleCategories() {
   const [categories, setCategories] = useState<Category[]>([])
@@ -129,14 +127,7 @@
                         <div className="absolute inset-0 bg-gradient-to-t from-black/80 via-black/20 to-transparent" />
                       </>
                     ) : (
-<<<<<<< HEAD
-                      <div className="w-full h-full flex items-center justify-center bg-gray-100">
-                        <div className="text-center text-gray-500">
-                          <div className="text-4xl mb-2">📷</div>
-                          <div className="text-sm font-medium">No Image</div>
-                        </div>
-                      </div>
-=======
+
                       <>
                         <Image
                           src={getFallbackImageForCategory(category.slug)}
@@ -146,7 +137,7 @@
                         />
                         <div className="absolute inset-0 bg-gradient-to-t from-black/80 via-black/20 to-transparent" />
                       </>
->>>>>>> 177e4546
+
                     )}
                     
                     <div className="absolute top-4 left-4">
